import argparse
import os
import random
from typing import List

import hydra
import torch
from PIL import Image
from accelerate import infer_auto_device_map, dispatch_model
from diffusers.utils.import_utils import is_xformers_available
from hcpdiff.models import TokenizerHook, LoraBlock
from hcpdiff.models.compose import ComposeTEEXHook, ComposeEmbPTHook, ComposeTextEncoder
from hcpdiff.utils.cfg_net_tools import HCPModelLoader, make_plugin
from hcpdiff.utils.net_utils import to_cpu, to_cuda, auto_tokenizer, auto_text_encoder
from hcpdiff.utils.pipe_hook import HookPipe_T2I, HookPipe_I2I, HookPipe_Inpaint
from hcpdiff.utils.utils import load_config_with_cli, load_config, size_to_int, int_to_size, prepare_seed, is_list
from omegaconf import OmegaConf
from torch.cuda.amp import autocast

class Visualizer:
    dtype_dict = {'fp32':torch.float32, 'amp':torch.float32, 'fp16':torch.float16, 'bf16':torch.bfloat16}

    def __init__(self, cfgs):
        self.cfgs_raw = cfgs
        self.cfgs = hydra.utils.instantiate(self.cfgs_raw)
        self.cfg_merge = self.cfgs.merge
        self.offload = 'offload' in self.cfgs and self.cfgs.offload is not None
        self.dtype = self.dtype_dict[self.cfgs.dtype]

        self.need_inter_imgs = any(item.need_inter_imgs for item in self.cfgs.interface)

        self.pipe = self.load_model(self.cfgs.pretrained_model)

        if self.cfg_merge:
            self.merge_model()

        self.pipe = self.pipe.to(torch_dtype=self.dtype)

        if isinstance(self.pipe.text_encoder, ComposeTextEncoder):
            self.pipe.vae = self.pipe.vae.to(dtype=torch.float32)

        if 'save_model' in self.cfgs and self.cfgs.save_model is not None:
            self.save_model(self.cfgs.save_model)
            os._exit(0)

        self.build_optimize()

    def load_model(self, pretrained_model):
        pipeline = self.get_pipeline()
<<<<<<< HEAD
        te = auto_text_encoder(pretrained_model, subfolder="text_encoder", torch_dtype=self.dtype)
        tokenizer = auto_tokenizer(pretrained_model, subfolder="tokenizer", use_fast=False)
=======
        te = auto_text_encoder(pretrained_model).from_pretrained(pretrained_model, subfolder="text_encoder", torch_dtype=self.dtype, resume_download=True)
        tokenizer = auto_tokenizer(pretrained_model).from_pretrained(pretrained_model, subfolder="tokenizer", use_fast=False)
>>>>>>> dc4b74d4

        return pipeline.from_pretrained(pretrained_model, safety_checker=None, requires_safety_checker=False,
                                        text_encoder=te, tokenizer=tokenizer, resume_download=True,
                                        torch_dtype=self.dtype, **self.cfgs.new_components)

    def build_optimize(self):
        if self.offload:
            self.build_offload(self.cfgs.offload)
        else:
            self.pipe.unet.to('cuda')
        self.build_vae_offload()

        if getattr(self.cfgs, 'vae_optimize', None) is not None:
            if self.cfgs.vae_optimize.tiling:
                self.pipe.vae.enable_tiling()
            if self.cfgs.vae_optimize.slicing:
                self.pipe.vae.enable_slicing()

        self.emb_hook, _ = ComposeEmbPTHook.hook_from_dir(self.cfgs.emb_dir, self.pipe.tokenizer, self.pipe.text_encoder,
                                                          N_repeats=self.cfgs.N_repeats)
        self.te_hook = ComposeTEEXHook.hook_pipe(self.pipe, N_repeats=self.cfgs.N_repeats, clip_skip=self.cfgs.clip_skip,
                                                 clip_final_norm=self.cfgs.clip_final_norm)
        self.token_ex = TokenizerHook(self.pipe.tokenizer)

        if is_xformers_available():
            self.pipe.unet.enable_xformers_memory_efficient_attention()
            # self.te_hook.enable_xformers()

    def save_model(self, save_cfg):
        for k, v in self.pipe.unet.named_modules():
            if isinstance(v, LoraBlock):
                v.reparameterization_to_host()
                v.remove()
        for k, v in self.pipe.text_encoder.named_modules():
            if isinstance(v, LoraBlock):
                v.reparameterization_to_host()
                v.remove()

        if save_cfg.path.endswith('.ckpt'):
            from hcpdiff.tools.diffusers2sd import save_state_dict
            save_state_dict(save_cfg.path, self.pipe.unet.state_dict(), self.pipe.vae.state_dict(), self.pipe.text_encoder.state_dict(),
                            use_safetensors=save_cfg.to_safetensors)

        else:
            self.pipe.save_pretrained(save_cfg.path, safe_serialization=save_cfg.to_safetensors)

    def get_pipeline(self):
        if self.cfgs.condition is None:
            pipe_cls = HookPipe_T2I
        else:
            if self.cfgs.condition.type == 'i2i':
                pipe_cls = HookPipe_I2I
            elif self.cfgs.condition.type == 'inpaint':
                pipe_cls = HookPipe_Inpaint
            else:
                raise NotImplementedError(f'No condition type named {self.cfgs.condition.type}')

        return pipe_cls

    def build_offload(self, offload_cfg):
        vram = size_to_int(offload_cfg.max_VRAM)
        device_map = infer_auto_device_map(self.pipe.unet, max_memory={0:int_to_size(vram >> 1), "cpu":offload_cfg.max_RAM}, dtype=self.dtype)
        self.pipe.unet = dispatch_model(self.pipe.unet, device_map)
        if not offload_cfg.vae_cpu:
            device_map = infer_auto_device_map(self.pipe.vae, max_memory={0:int_to_size(vram >> 5), "cpu":offload_cfg.max_RAM}, dtype=self.dtype)
            self.pipe.vae = dispatch_model(self.pipe.vae, device_map)

    def build_vae_offload(self):
        def vae_decode_offload(latents, return_dict=True, decode_raw=self.pipe.vae.decode):
            if self.need_inter_imgs:
                to_cuda(self.pipe.vae)
                res = decode_raw(latents, return_dict=return_dict)
            else:
                to_cpu(self.pipe.unet)

                if self.offload and self.cfgs.offload.vae_cpu:
                    self.pipe.vae.to(dtype=torch.float32)
                    res = decode_raw(latents.cpu().to(dtype=torch.float32), return_dict=return_dict)
                else:
                    to_cuda(self.pipe.vae)
                    res = decode_raw(latents.to(dtype=self.pipe.vae.dtype), return_dict=return_dict)

                to_cpu(self.pipe.vae)
                to_cuda(self.pipe.unet)
            return res

        self.pipe.vae.decode = vae_decode_offload

        def vae_encode_offload(x, return_dict=True, encode_raw=self.pipe.vae.encode):
            to_cuda(self.pipe.vae)
            res = encode_raw(x, return_dict=return_dict)
            to_cpu(self.pipe.vae)
            return res

        self.pipe.vae.encode = vae_encode_offload

    def merge_model(self):
        if 'plugin_cfg' in self.cfg_merge:  # Build plugins
            if isinstance(self.cfg_merge.plugin_cfg, str):
                plugin_cfg = hydra.utils.instantiate(load_config(self.cfg_merge.plugin_cfg))
            else:
                plugin_cfg = self.cfg_merge.plugin_cfg
            make_plugin(self.pipe.unet, plugin_cfg.plugin_unet)
            make_plugin(self.pipe.text_encoder, plugin_cfg.plugin_TE)

        for cfg_group in self.cfg_merge.values():
            if hasattr(cfg_group, 'type'):
                if cfg_group.type == 'unet':
                    HCPModelLoader(self.pipe.unet).load_all(cfg_group)
                elif cfg_group.type == 'TE':
                    HCPModelLoader(self.pipe.text_encoder).load_all(cfg_group)

    def set_scheduler(self, scheduler):
        self.pipe.scheduler = scheduler

    def get_ex_input(self):
        ex_input_dict, pipe_input_dict = {}, {}
        if self.cfgs.condition is not None:
            if self.cfgs.condition.type == 'i2i':
                pipe_input_dict['image'] = Image.open(self.cfgs.condition.image).convert('RGB')
            elif self.cfgs.condition.type == 'inpaint':
                pipe_input_dict['image'] = Image.open(self.cfgs.condition.image).convert('RGB')
                pipe_input_dict['mask_image'] = Image.open(self.cfgs.condition.mask).convert('L')

        if getattr(self.cfgs, 'ex_input', None) is not None:
            for key, processor in self.cfgs.ex_input.items():
                ex_input_dict[key] = processor(self.cfgs.infer_args.width, self.cfgs.infer_args.height, self.cfgs.bs*2, 'cuda', self.dtype)
        return ex_input_dict, pipe_input_dict

    @torch.no_grad()
    def vis_images(self, prompt, negative_prompt='', seeds: List[int] = None, **kwargs):
        G = prepare_seed(seeds or [None]*len(prompt))

        ex_input_dict, pipe_input_dict = self.get_ex_input()
        kwargs.update(pipe_input_dict)

        to_cuda(self.pipe.text_encoder)

        mult_p, clean_text_p = self.token_ex.parse_attn_mult(prompt)
        mult_n, clean_text_n = self.token_ex.parse_attn_mult(negative_prompt)
        with autocast(enabled=self.cfgs.dtype == 'amp'):
            emb, pooled_output = self.te_hook.encode_prompt_to_emb(clean_text_n+clean_text_p)
            emb_n, emb_p = emb.chunk(2)
            emb_p = self.te_hook.mult_attn(emb_p, mult_p)
            emb_n = self.te_hook.mult_attn(emb_n, mult_n)

            to_cpu(self.pipe.text_encoder)
            to_cuda(self.pipe.unet)

            if hasattr(self.pipe.unet, 'input_feeder'):
                for feeder in self.pipe.unet.input_feeder:
                    feeder(ex_input_dict)

            images = self.pipe(prompt_embeds=emb_p, negative_prompt_embeds=emb_n, callback=self.inter_callback, generator=G,
                               pooled_output=pooled_output[-1], **kwargs).images
        return images

    def inter_callback(self, i, t, num_t, latents):
        images = None
        interrupt = False
        for interface in self.cfgs.interface:
            if interface.show_steps>0 and i%interface.show_steps == 0:
                if self.need_inter_imgs and images is None:
                    images = self.pipe.decode_latents(latents)
                    images = self.pipe.numpy_to_pil(images)
                feed_back = interface.on_inter_step(i, num_t, t, latents, images)
                interrupt |= bool(feed_back)
        return interrupt

    def save_images(self, images, prompt, negative_prompt='', seeds: List[int] = None):
        for interface in self.cfgs.interface:
            interface.on_infer_finish(images, prompt, negative_prompt, self.cfgs_raw, seeds=seeds)

    def vis_to_dir(self, prompt, negative_prompt='', seeds: List[int] = None, **kwargs):
        seeds = [s or random.randint(0, 1 << 30) for s in seeds]

        images = self.vis_images(prompt, negative_prompt, seeds=seeds, **kwargs)
        self.save_images(images, prompt, negative_prompt, seeds=seeds)

if __name__ == '__main__':
    parser = argparse.ArgumentParser(description='Stable Diffusion Training')
    parser.add_argument('--cfg', type=str, default='')
    args, cfg_args = parser.parse_known_args()
    cfgs = load_config_with_cli(args.cfg, args_list=cfg_args)  # skip --cfg

    if cfgs.seed is not None:
        if is_list(cfgs.seed):
            assert len(cfgs.seed) == cfgs.num*cfgs.bs, 'seed list length should be equal to num*bs'
            seeds = list(cfgs.seed)
        else:
            seeds = list(range(cfgs.seed, cfgs.seed+cfgs.num*cfgs.bs))
    else:
        seeds = [None]*(cfgs.num*cfgs.bs)

    viser = Visualizer(cfgs)
    for i in range(cfgs.num):
        prompt = cfgs.prompt[i*cfgs.bs:(i+1)*cfgs.bs] if is_list(cfgs.prompt) else [cfgs.prompt]*cfgs.bs
        negative_prompt = cfgs.neg_prompt[i*cfgs.bs:(i+1)*cfgs.bs] if is_list(cfgs.neg_prompt) else [cfgs.neg_prompt]*cfgs.bs
        viser.vis_to_dir(prompt=prompt, negative_prompt=negative_prompt,
                         seeds=seeds[i*cfgs.bs:(i+1)*cfgs.bs], save_cfg=cfgs.save.save_cfg, **cfgs.infer_args)<|MERGE_RESOLUTION|>--- conflicted
+++ resolved
@@ -47,13 +47,8 @@
 
     def load_model(self, pretrained_model):
         pipeline = self.get_pipeline()
-<<<<<<< HEAD
-        te = auto_text_encoder(pretrained_model, subfolder="text_encoder", torch_dtype=self.dtype)
+        te = auto_text_encoder(pretrained_model, subfolder="text_encoder", torch_dtype=self.dtype, resume_download=True)
         tokenizer = auto_tokenizer(pretrained_model, subfolder="tokenizer", use_fast=False)
-=======
-        te = auto_text_encoder(pretrained_model).from_pretrained(pretrained_model, subfolder="text_encoder", torch_dtype=self.dtype, resume_download=True)
-        tokenizer = auto_tokenizer(pretrained_model).from_pretrained(pretrained_model, subfolder="tokenizer", use_fast=False)
->>>>>>> dc4b74d4
 
         return pipeline.from_pretrained(pretrained_model, safety_checker=None, requires_safety_checker=False,
                                         text_encoder=te, tokenizer=tokenizer, resume_download=True,
