--- conflicted
+++ resolved
@@ -9,11 +9,8 @@
 from transformers import PretrainedConfig, AutoTokenizer
 from functools import partial
 
-<<<<<<< HEAD
 dtype_dict = {'fp32':torch.float32, 'amp':torch.float32, 'fp16':torch.float16, 'bf16':torch.bfloat16}
 
-def get_scheduler(
-=======
 def get_scheduler(cfg, optimizer):
     if cfg is None:
         return None
@@ -23,7 +20,6 @@
         return get_scheduler(optimizer=optimizer, **cfg)
 
 def get_scheduler_with_name(
->>>>>>> fa5c7eaa
     name: Union[str, SchedulerType],
     optimizer: Optimizer,
     num_warmup_steps: Optional[int] = None,
